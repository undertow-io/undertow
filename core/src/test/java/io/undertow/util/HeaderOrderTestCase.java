--- conflicted
+++ resolved
@@ -1,4 +1,4 @@
-/*
+'/*
  * JBoss, Home of Professional Open Source.
  * Copyright 2014 Red Hat, Inc., and individual contributors
  * as indicated by the @author tags.
@@ -45,10 +45,6 @@
         Field[] fields = Headers.class.getDeclaredFields();
         final List<HttpString> headers = new ArrayList<HttpString>();
         for(final Field field : fields) {
-<<<<<<< HEAD
-=======
-            // skip transient field for jacoco
->>>>>>> e82abc94
             if(Modifier.isTransient(field.getModifiers())) {
                 continue;
             }
